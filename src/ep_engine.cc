--- conflicted
+++ resolved
@@ -586,16 +586,10 @@
             } else if (strcmp(keyz, "max_cas") == 0) {
                 uint64_t v = std::strtoull(valz, nullptr, 10);
                 checkNumeric(valz);
-<<<<<<< HEAD
-                LOG(EXTENSION_LOG_WARNING, "setVbucketParam max_cas=%" PRIu64 " "
-                                           "vbucket=%" PRIu16 "\n", v, vbucket);
+                LOG(EXTENSION_LOG_WARNING, "setVbucketParam: max_cas:%" PRIu64 " "
+                                           "vb:%" PRIu16 "\n", v, vbucket);
                 if (e->getKVBucket()->forceMaxCas(vbucket, v) != ENGINE_SUCCESS)
                 {
-=======
-                LOG(EXTENSION_LOG_WARNING, "setVbucketParam: max_cas:%" PRIu64 " "
-                                           "vb:%" PRIu16 "\n", v, vbucket);
-                if (e->getEpStore()->forceMaxCas(vbucket, v) != ENGINE_SUCCESS) {
->>>>>>> 52760876
                     rv = PROTOCOL_BINARY_RESPONSE_NOT_MY_VBUCKET;
                     msg = "Not my vbucket";
                 }

--- conflicted
+++ resolved
@@ -23,21 +23,11 @@
 #include "ep_engine.h"
 #include "vbucketmap.h"
 
-<<<<<<< HEAD
 VBucketMap::VBucketMap(Configuration& config,
                        KVBucket& store) :
     bucketDeletion(new std::atomic<bool>[config.getMaxVbuckets()]),
     bucketCreation(new std::atomic<bool>[config.getMaxVbuckets()]),
-    persistenceCheckpointIds(new
-                             std::atomic<uint64_t>[config.getMaxVbuckets()]),
     persistenceSeqnos(new std::atomic<uint64_t>[config.getMaxVbuckets()]),
-=======
-VBucketMap::VBucketMap(Configuration &config,
-                       EventuallyPersistentStore &store) :
-    bucketDeletion(new AtomicValue<bool>[config.getMaxVbuckets()]),
-    bucketCreation(new AtomicValue<bool>[config.getMaxVbuckets()]),
-    persistenceSeqnos(new AtomicValue<uint64_t>[config.getMaxVbuckets()]),
->>>>>>> 58acc666
     size(config.getMaxVbuckets())
 {
     WorkLoadPolicy &workload = store.getEPEngine().getWorkLoadPolicy();

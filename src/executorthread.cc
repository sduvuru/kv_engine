--- conflicted
+++ resolved
@@ -43,10 +43,6 @@
 }
 
 void ExecutorThread::start() {
-<<<<<<< HEAD
-    if (cb_create_thread(&thread, launch_executor_thread, this, 0) != 0) {
-=======
-    cb_assert(state == EXECUTOR_CREATING);
     std::string thread_name("mc:" + getName());
     // Only permitted 15 characters of name; therefore abbreviate thread names.
     std::string worker("_worker");
@@ -57,7 +53,6 @@
     thread_name.resize(15);
     if (cb_create_named_thread(&thread, launch_executor_thread, this, 0,
                                thread_name.c_str()) != 0) {
->>>>>>> 7181cefa
         std::stringstream ss;
         ss << name.c_str() << ": Initialization error!!!";
         throw std::runtime_error(ss.str().c_str());

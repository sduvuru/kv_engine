--- conflicted
+++ resolved
@@ -22,23 +22,14 @@
 #include <getopt.h>
 #include <gtest/gtest.h>
 #include <iostream>
-<<<<<<< HEAD
-#include <limits.h>
+#include <limits>
 #include <memcached/audit_interface.h>
 #include <memcached/isotime.h>
-=======
-#include <limits>
->>>>>>> 891ff842
 #include <mutex>
 #include <platform/dirutils.h>
 
 #include "memcached/extension.h"
 #include "memcached/extension_loggers.h"
-<<<<<<< HEAD
-#include "auditd_audit_events.h"
-=======
-#include "memcached/audit_interface.h"
->>>>>>> 891ff842
 #include "auditd/src/auditconfig.h"
 
 // The event descriptor file is normally stored in the directory named
@@ -58,53 +49,12 @@
 }
 }
 
-<<<<<<< HEAD
-std::atomic<size_t> expectedEventProcessed;
-std::atomic<size_t> auditEventProcessed;
-
-void audit_processed_listener(void) {
-    std::lock_guard<std::mutex> lock(mutex);
-    cond.notify_one();
-    auditEventProcessed++;
-}
-
-static void waitForProcessingEvents(void) {
-    // we have to wait
-    std::unique_lock<std::mutex> lock(mutex);
-    cond.wait(lock, [] {
-        return expectedEventProcessed <= auditEventProcessed;
-    });
-=======
-static void config_auditd(const std::string& fname) {
-    // We don't have a real cookie, but configure_auditdaemon won't call
-    // notify_io_complete unless it's set to a non-null value..
-    // just pass on the ready variable
-    const void* cookie = (const void*)&ready;
-    switch (configure_auditdaemon(fname.c_str(), cookie)) {
-    case AUDIT_SUCCESS:
-        break;
-    case AUDIT_EWOULDBLOCK: {
-            // we have to wait
-            std::unique_lock<std::mutex> lk(mutex);
-            cond.wait(lk, [] {
-                return ready;
-            });
-        }
-        ready = false;
-        break;
-    default:
-        std::cerr << "initialize audit daemon: FAILED" << std::endl;
-        exit(EXIT_FAILURE);
-    };
->>>>>>> 891ff842
-}
-
 class AuditDaemonTest : public ::testing::Test {
 protected:
     void config_auditd(const std::string& fname) {
-        // We don't have a real cookie, but configure_auditdaemon
-        // won't call notify_io_complete unless it's set to a
-        // non-null value.. just pass in anything
+        // We don't have a real cookie, but configure_auditdaemon won't call
+        // notify_io_complete unless it's set to a non-null value..
+        // just pass on the ready variable
         const void* cookie = (const void*)&ready;
         switch (configure_auditdaemon(auditHandle, fname.c_str(), cookie)) {
         case AUDIT_SUCCESS:
@@ -143,10 +93,6 @@
         ASSERT_EQ(AUDIT_SUCCESS, start_auditdaemon(&audit_extension_data,
                                                    &auditHandle))
                         << "start audit daemon: FAILED" << std::endl;
-<<<<<<< HEAD
-        audit_set_audit_processed_listener(audit_processed_listener);
-=======
->>>>>>> 891ff842
     }
 
     static void TearDownTestCase() {
@@ -194,27 +140,6 @@
         ASSERT_EQ(num, vec.size());
     }
 
-<<<<<<< HEAD
-    void assertMinNumberOfFiles(size_t num) {
-        auto vec = CouchbaseDirectoryUtilities::findFilesContaining(testdir,
-                                                                    "");
-        ASSERT_LE(num, vec.size());
-    }
-
-    std::string createEvent(void) {
-        unique_cJSON_ptr json(cJSON_CreateObject());
-        cJSON* payload = json.get();
-        cJSON_AddStringToObject(payload, "timestamp",
-                                ISOTime::generatetimestamp().c_str());
-        cJSON* real_userid = cJSON_CreateObject();
-        cJSON_AddStringToObject(real_userid, "source", "internal");
-        cJSON_AddStringToObject(real_userid, "user", "couchbase");
-        cJSON_AddItemToObject(payload, "real_userid", real_userid);
-        return to_string(json, false);
-    }
-
-=======
->>>>>>> 891ff842
     static std::string testdir;
     static std::string cfgfile;
 };
@@ -234,38 +159,6 @@
     assertNumberOfFiles(1);
 }
 
-<<<<<<< HEAD
-TEST_F(AuditDaemonTest, TimeRotationTest) {
-    config.set_rotate_interval(900);
-    enable();
-
-    for (int ii = 0; ii < 10; ++ii) {
-        expectedEventProcessed = auditEventProcessed + 1;
-        cb_timeofday_timetravel(1000);
-        std::string event = createEvent();
-        put_audit_event(auditHandle, AUDITD_AUDIT_SHUTTING_DOWN_AUDIT_DAEMON,
-                        event.data(), event.size());
-        waitForProcessingEvents();
-    }
-    assertMinNumberOfFiles(10);
-}
-
-TEST_F(AuditDaemonTest, SizeRotationTest) {
-    config.set_rotate_size(10);
-    enable();
-
-    for (int ii = 0; ii < 10; ++ii) {
-        expectedEventProcessed = auditEventProcessed + 1;
-        std::string event = createEvent();
-        put_audit_event(auditHandle, AUDITD_AUDIT_SHUTTING_DOWN_AUDIT_DAEMON,
-                        event.data(), event.size());
-        waitForProcessingEvents();
-    }
-    assertMinNumberOfFiles(10);
-}
-
-=======
->>>>>>> 891ff842
 int main(int argc, char** argv) {
     ::testing::InitGoogleTest(&argc, argv);
     // required for gethostname(); normally called by memcached's main()

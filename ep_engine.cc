--- conflicted
+++ resolved
@@ -1599,21 +1599,15 @@
 
             /* @TODO we don't have CAS now.. we might in the future.. */
             (void)cas;
-            bool acked = serverApi->cookie->get_engine_specific(cookie) == &supportsACK;
-            ENGINE_ERROR_CODE ret = epstore->set(*item, cookie, !acked);
+            ENGINE_ERROR_CODE ret = epstore->set(*item, cookie, true);
             if (ret == ENGINE_SUCCESS) {
                 addMutationEvent(item, vbucket);
-<<<<<<< HEAD
-            } else if(ret == ENGINE_EWOULDBLOCK) {
-                ret = ENGINE_TMPFAIL;
-=======
             } else if (ret == ENGINE_ENOMEM) {
                 if (serverApi->cookie->get_engine_specific(cookie) == &supportsACK) {
                     ret = ENGINE_TMPFAIL;
                 } else {
                     ret = ENGINE_DISCONNECT;
                 }
->>>>>>> 4f2a19c6
             }
 
             delete item;

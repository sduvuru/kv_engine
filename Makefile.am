ACLOCAL_AMFLAGS = -I m4 --force
AM_CPPFLAGS += -I$(top_srcdir)/src -I${top_srcdir}/include

bin_SCRIPTS = management/cbanalyze-core \
              wrapper/cbadm-tap-registration \
              wrapper/cbepctl \
              wrapper/cbstats \
              wrapper/cbvbucketctl

pkginclude_HEADERS = include/ep-engine/command_ids.h


memcachedlibdir = $(libdir)/memcached
memcachedlib_LTLIBRARIES = ep.la ep_testsuite.la timing_tests.la
noinst_LTLIBRARIES = \
                     libblackhole-kvstore.la \
                     libconfiguration.la \
                     libkvstore.la \
                     libobjectregistry.la \
                     libcouch-kvstore.la \
                     libdirutils.la

fixup_stats_json:
	cat docs/stats.json | python -mjson.tool > /tmp/stats.json.tmp
	mv /tmp/stats.json.tmp docs/stats.json

dist_doc_DATA = docs/stats.json

BUILT_SOURCES = src/generated_configuration.cc \
                src/generated_configuration.h \
                src/stats-info.c src/stats-info.h
CLEANFILES =

EXTRA_DIST = Doxyfile LICENSE README.markdown configuration.json docs \
             dtrace management win32

noinst_PROGRAMS = sizes gen_config gen_code

man_MANS =

ep_la_CPPFLAGS = $(AM_CPPFLAGS)
ep_la_LDFLAGS = -module -dynamic -avoid-version
ep_la_SOURCES =  include/ep-engine/command_ids.h \
                 src/access_scanner.cc \
                 src/access_scanner.h \
                 src/atomic/gcc_atomics.h \
                 src/atomic/libatomic.h \
                 src/atomic.cc src/atomic.h \
                 src/backfill.h \
                 src/backfill.cc \
                 src/bgfetcher.h \
                 src/bgfetcher.cc \
                 src/callbacks.h \
                 src/checkpoint.h \
                 src/checkpoint.cc \
                 src/checkpoint_remover.h \
                 src/checkpoint_remover.cc \
<<<<<<< HEAD
                 src/common.h \
=======
                 src/common.hh \
                 src/conflict_resolution.cc src/conflict_resolution.h \
>>>>>>> f10d1b96
                 src/config_static.h \
                 src/dispatcher.cc src/dispatcher.h \
                 src/ep.cc src/ep.h \
                 src/ep_engine.cc src/ep_engine.h \
                 src/ep_time.c src/ep_time.h \
<<<<<<< HEAD
                 src/flusher.cc src/flusher.h \
                 src/histo.h \
                 src/htresizer.cc src/htresizer.h \
                 src/item.cc src/item.h \
                 src/item_pager.cc src/item_pager.h \
                 src/kvstore.h \
                 src/locks.h \
                 src/memory_tracker.cc src/memory_tracker.h \
                 src/mutex.cc src/mutex.h \
                 src/priority.cc src/priority.h \
                 src/queueditem.cc src/queueditem.h \
                 src/ringbuffer.h \
=======
                 src/flusher.cc src/flusher.hh \
                 src/histo.hh \
                 src/htresizer.cc src/htresizer.hh \
                 src/iomanager/iomanager.cc src/iomanager/iomanager.h \
                 src/item.cc src/item.hh \
                 src/item_pager.cc src/item_pager.hh \
                 src/kvstore.hh \
                 src/kvshard.cc src/kvshard.hh \
                 src/locks.hh \
                 src/memory_tracker.cc src/memory_tracker.hh \
                 src/mutex.cc src/mutex.hh \
                 src/priority.cc src/priority.hh \
                 src/queueditem.cc src/queueditem.hh \
                 src/ringbuffer.hh \
                 src/scheduler.cc src/scheduler.h \
>>>>>>> f10d1b96
                 src/sizes.cc \
                 src/stats.h \
                 src/stats-info.h src/stats-info.c \
<<<<<<< HEAD
                 src/statsnap.cc src/statsnap.h \
                 src/statwriter.h \
                 src/stored-value.cc src/stored-value.h \
                 src/syncobject.h \
                 src/tapconnection.cc src/tapconnection.h \
                 src/tapconnmap.cc src/tapconnmap.h \
                 src/tapthrottle.cc src/tapthrottle.h \
                 src/vbucket.cc src/vbucket.h \
                 src/vbucketmap.cc src/vbucketmap.h \
                 src/warmup.cc src/warmup.h
=======
                 src/statwriter.hh \
                 src/stored-value.cc src/stored-value.hh \
                 src/syncobject.hh \
                 src/tapconnection.cc src/tapconnection.hh \
                 src/tapconnmap.cc src/tapconnmap.hh \
                 src/tapthrottle.cc src/tapthrottle.hh \
                 src/tasks.cc src/tasks.h \
                 src/vbucket.cc src/vbucket.hh \
                 src/vbucketmap.cc src/vbucketmap.hh \
                 src/warmup.cc src/warmup.hh
>>>>>>> f10d1b96

libobjectregistry_la_CPPFLAGS = $(AM_CPPFLAGS)
libobjectregistry_la_SOURCES = src/objectregistry.cc src/objectregistry.h

<<<<<<< HEAD
libkvstore_la_SOURCES = src/crc32.c src/crc32.h src/kvstore.cc src/kvstore.h  \
                        src/mutation_log.cc src/mutation_log.h                \
                        src/mutation_log_compactor.cc                         \
                        src/mutation_log_compactor.h
=======
libkvstore_la_SOURCES = src/crc32.c src/crc32.h src/kvstore.cc src/kvstore.hh \
                        src/mutation_log.cc src/mutation_log.hh
>>>>>>> f10d1b96
libkvstore_la_CPPFLAGS = $(AM_CPPFLAGS)

libblackhole_kvstore_la_CPPFLAGS = -I$(top_srcdir)/src/blackhole-kvstore \
                                   $(AM_CPPFLAGS)
libblackhole_kvstore_la_SOURCES = src/kvstore.h \
                                  src/blackhole-kvstore/blackhole.cc \
                                  src/blackhole-kvstore/blackhole.h

.generated_stat-info: gen_code docs/stats.json
	./gen_code -j docs/stats.json -h src/stats-info.h -c src/stats-info.c \
        -f get_stats_info && touch .generated_stat-info

src/stats-info.h src/stats-info.c: .generated_stat-info

.generated_configuration: gen_config configuration.json
	./gen_config && touch .generated_configuration

src/generated_configuration.h src/generated_configuration.cc: .generated_configuration

libdirutils_la_SOURCES = src/couch-kvstore/dirutils.cc \
                         src/couch-kvstore/dirutils.h


libcouch_kvstore_la_SOURCES = src/kvstore.h

if HAVE_LIBCOUCHSTORE
libcouch_kvstore_la_SOURCES += src/couch-kvstore/couch-kvstore.cc    \
                               src/couch-kvstore/couch-kvstore.h     \
                               src/couch-kvstore/couch-fs-stats.cc   \
                               src/couch-kvstore/couch-fs-stats.h    \
                               src/couch-kvstore/couch-notifier.cc   \
                               src/couch-kvstore/couch-notifier.h    \
                               tools/cJSON.c                         \
                               tools/cJSON.h                         \
                               tools/JSON_checker.c                  \
                               tools/JSON_checker.h

libcouch_kvstore_la_LIBADD = libdirutils.la $(LTLIBCOUCHSTORE)
else
libcouch_kvstore_la_SOURCES += src/couch-kvstore/couch-kvstore-dummy.h \
                               src/couch-kvstore/couch-kvstore-dummy.cc
endif

libcouch_kvstore_la_CPPFLAGS = -I$(top_srcdir)/src/couch-kvstore $(AM_CPPFLAGS)

libconfiguration_la_SOURCES = src/generated_configuration.h \
                              src/configuration.h \
                              src/configuration.cc

ep_la_LIBADD = libkvstore.la \
               libblackhole-kvstore.la libcouch-kvstore.la \
               libobjectregistry.la libconfiguration.la $(LTLIBEVENT)
ep_la_DEPENDENCIES = libkvstore.la \
               libblackhole-kvstore.la	\
               libobjectregistry.la libconfiguration.la \
               libcouch-kvstore.la
ep_testsuite_la_LIBADD =libobjectregistry.la $(LTLIBEVENT)
ep_testsuite_la_DEPENDENCIES = libobjectregistry.la

check_PROGRAMS=\
               atomic_ptr_test \
               atomic_test \
               chunk_creation_test \
               dispatcher_test \
               hash_table_test \
               histo_test \
               hrtime_test \
               json_test \
               misc_test \
               mutex_test \
               priority_test \
               ringbuffer_test

if HAVE_GOOGLETEST
check_PROGRAMS += dirutils_test
endif

TESTS=${check_PROGRAMS}
EXTRA_TESTS =

ep_testsuite_la_CPPFLAGS = -I$(top_srcdir)/tests $(AM_CPPFLAGS) ${NO_WERROR}
ep_testsuite_la_SOURCES= tests/ep_testsuite.cc tests/ep_testsuite.h       \
                         src/atomic.cc src/mutex.cc src/mutex.h           \
                         src/item.cc src/testlogger_libify.cc             \
                         src/dispatcher.cc src/ep_time.c src/locks.h      \
                         src/ep_time.h         \
                         tests/mock/mccouch.cc tests/mock/mccouch.h       \
                         tests/ep_test_apis.cc tests/ep_test_apis.h
ep_testsuite_la_LDFLAGS= -module -dynamic -avoid-version

# This is because automake can't figure out how to build the same code
# for two different targets.
src/testlogger_libify.cc: src/testlogger.cc
	cp $(top_srcdir)/src/testlogger.cc src/testlogger_libify.cc

if BUILD_GENERATED_TESTS
memcachedlib_LTLIBRARIES += generated_suite.la

.genstamp: tests/module_tests/gen_engine_test.py tests/module_tests/breakdancer.py
	${top_srcdir}/tests/module_tests/gen_engine_test.py
	touch .genstamp

GEN_FILES=generated_suite_0.c \
          generated_suite_1.c \
          generated_suite_2.c \
          generated_suite_3.c \
          generated_suite_4.c \
          generated_suite_5.c \
          generated_suite_6.c \
          generated_suite_7.c \
          generated_suite_8.c \
          generated_suite_9.c


$(GEN_FILES): .genstamp suite_stubs.h
BUILT_SOURCES+= $(GEN_FILES)
CLEANFILES+= $(GEN_FILES) .genstamp

generated_suite_la_DEPENDENCIES = ep.la
generated_suite_la_CFLAGS = $(AM_CFLAGS) -O0
nodist_generated_suite_la_SOURCES = $(GEN_FILES)
generated_suite_la_SOURCES= src/suite_stubs.c tests/ep_testsuite.h
generated_suite_la_LDFLAGS= -module -dynamic -avoid-version

EXTRA_TESTS += generated_engine_tests

GENERATED_TEST_TIMEOUT=5

generated_engine_tests: generated_suite.la
	$(ENGINE_TESTAPP) -E .libs/ep.so -t $(GENERATED_TEST_TIMEOUT) \
		-. -q -T .libs/generated_suite.so \
		-e 'flushall_enabled=true;ht_size=13;ht_locks=7;backend=blackhole'
endif

timing_tests_la_CFLAGS = $(AM_CFLAGS) ${NO_WERROR}
timing_tests_la_SOURCES= tests/module_tests/timing_tests.cc
timing_tests_la_LDFLAGS= -module -dynamic -avoid-version

atomic_test_CXXFLAGS = $(AM_CPPFLAGS) $(AM_CXXFLAGS) ${NO_WERROR}
atomic_test_SOURCES = tests/module_tests/atomic_test.cc src/atomic.h \
                      src/testlogger.cc src/mutex.cc
atomic_test_DEPENDENCIES = src/atomic.h

atomic_ptr_test_CXXFLAGS = $(AM_CPPFLAGS) $(AM_CXXFLAGS) ${NO_WERROR}
atomic_ptr_test_SOURCES = tests/module_tests/atomic_ptr_test.cc src/atomic.cc \
                          src/atomic.h src/testlogger.cc src/mutex.cc        \
                          src/mutex.h
atomic_ptr_test_DEPENDENCIES = src/atomic.h

mutex_test_CXXFLAGS = $(AM_CPPFLAGS) $(AM_CXXFLAGS) ${NO_WERROR}
mutex_test_SOURCES = tests/module_tests/mutex_test.cc src/locks.h \
                     src/testlogger.cc src/mutex.cc
mutex_test_DEPENDENCIES = src/locks.h

dispatcher_test_CXXFLAGS = $(AM_CPPFLAGS) $(AM_CXXFLAGS) ${NO_WERROR}
dispatcher_test_SOURCES = tests/module_tests/dispatcher_test.cc \
                          src/dispatcher.cc	src/dispatcher.h    \
                          src/priority.cc src/priority.h 	    \
                          src/testlogger.cc src/atomic.cc src/mutex.cc
dispatcher_test_DEPENDENCIES = src/common.h  src/dispatcher.h       \
                               src/dispatcher.cc src/priority.cc 	\
                               src/priority.h libobjectregistry.la
dispatcher_test_LDADD = libobjectregistry.la

hash_table_test_CXXFLAGS = $(AM_CPPFLAGS) $(AM_CXXFLAGS) ${NO_WERROR}
hash_table_test_SOURCES = tests/module_tests/hash_table_test.cc src/item.cc  \
                          src/stored-value.cc src/stored-value.h             \
                          src/testlogger.cc src/atomic.cc src/mutex.cc       \
                          tools/cJSON.c src/memory_tracker.h                 \
                          tests/module_tests/test_memory_tracker.cc
hash_table_test_DEPENDENCIES = src/stored-value.cc src/stored-value.h    \
                               src/ep.h src/item.h libobjectregistry.la
hash_table_test_LDADD = libobjectregistry.la

misc_test_CXXFLAGS = $(AM_CPPFLAGS) $(AM_CXXFLAGS) ${NO_WERROR}
misc_test_SOURCES = tests/module_tests/misc_test.cc src/common.h
misc_test_DEPENDENCIES = src/common.h

json_test_CXXFLAGS = $(AM_CPPFLAGS) $(AM_CXXFLAGS) ${NO_WERROR}
json_test_SOURCES = tests/module_tests/json_test.cc tools/JSON_checker.c \
                    tools/JSON_checker.h src/common.h
json_test_DEPENDENCIES = src/common.h

priority_test_CXXFLAGS = $(AM_CPPFLAGS) $(AM_CXXFLAGS) ${NO_WERROR}
priority_test_SOURCES = tests/module_tests/priority_test.cc src/priority.h \
                        src/priority.cc

sizes_CPPFLAGS = $(AM_CPPFLAGS)
sizes_SOURCES = src/sizes.cc src/mutex.h src/mutex.cc src/testlogger.cc
sizes_DEPENDENCIES = src/vbucket.h src/stored-value.h src/item.h

gen_config_CPPFLAGS = -I$(top_srcdir)/tools $(AM_CPPFLAGS)
gen_config_SOURCES = tools/genconfig.cc tools/cJSON.c tools/cJSON.h
gen_config_LDFLAGS = -lm

gen_code_CPPFLAGS = -I$(top_srcdir)/tools $(AM_CPPFLAGS)
gen_code_SOURCES = tools/gencode.cc tools/cJSON.c tools/cJSON.h

vbucket_test_CXXFLAGS = $(AM_CPPFLAGS) $(AM_CXXFLAGS) ${NO_WERROR}
vbucket_test_SOURCES = tests/module_tests/vbucket_test.cc              \
               tests/module_tests/threadtests.h  src/vbucket.h	       \
               src/vbucket.cc src/stored-value.cc src/stored-value.h   \
               src/atomic.cc src/testlogger.cc src/checkpoint.h 	   \
               src/checkpoint.cc src/byteorder.c src/vbucketmap.cc     \
               src/mutex.cc tests/module_tests/test_memory_tracker.cc  \
<<<<<<< HEAD
               src/memory_tracker.h  src/item.cc tools/cJSON.c         \
               src/bgfetcher.h src/dispatcher.h src/dispatcher.cc
vbucket_test_DEPENDENCIES = src/vbucket.h src/stored-value.cc     \
                            src/stored-value.h src/checkpoint.h  \
=======
               src/memory_tracker.hh src/item.cc tools/cJSON.c         \
               src/bgfetcher.hh src/dispatcher.hh src/dispatcher.cc    \
               src/kvshard.hh src/kvshard.cc
vbucket_test_DEPENDENCIES = src/vbucket.hh src/stored-value.cc     \
                            src/stored-value.hh src/checkpoint.hh  \
>>>>>>> f10d1b96
                            src/checkpoint.cc libobjectregistry.la \
                            libconfiguration.la
vbucket_test_LDADD = libobjectregistry.la libconfiguration.la

checkpoint_test_CXXFLAGS = $(AM_CPPFLAGS) $(AM_CXXFLAGS) ${NO_WERROR}
checkpoint_test_SOURCES = tests/module_tests/checkpoint_test.cc                \
                          src/checkpoint.h src/checkpoint.cc src/vbucket.h     \
                          src/vbucket.cc src/testlogger.cc src/stored-value.cc \
                          src/stored-value.h src/queueditem.h                  \
                          src/byteorder.c src/atomic.cc src/mutex.cc           \
                          tests/module_tests/test_memory_tracker.cc            \
                          src/memory_tracker.h src/item.cc tools/cJSON.c       \
                          src/bgfetcher.h src/dispatcher.h src/dispatcher.cc
checkpoint_test_DEPENDENCIES = src/checkpoint.h src/vbucket.h           \
              src/stored-value.cc src/stored-value.h  src/queueditem.h  \
              libobjectregistry.la libconfiguration.la
checkpoint_test_LDADD = libobjectregistry.la libconfiguration.la

dirutils_test_SOURCES = tests/module_tests/dirutils_test.cc
dirutils_test_DEPENDENCIES = libdirutils.la
dirutils_test_LDADD = libdirutils.la
dirutils_test_LDFLAGS = -lgtest

mutation_log_test_CXXFLAGS = $(AM_CPPFLAGS) $(AM_CXXFLAGS) ${NO_WERROR}
mutation_log_test_SOURCES = tests/module_tests/mutation_log_test.cc         \
                            src/mutation_log.h	src/testlogger.cc           \
                            src/mutation_log.cc src/byteorder.c src/crc32.h \
                            src/crc32.c src/vbucketmap.cc src/item.cc       \
                            src/atomic.cc src/mutex.cc src/stored-value.cc  \
<<<<<<< HEAD
                            src/ep_time.c src/checkpoint.cc
mutation_log_test_DEPENDENCIES = src/mutation_log.h
=======
                            src/ep_time.c src/checkpoint.cc src/kvshard.hh   \
                            src/kvshard.cc src/kvstore.hh
mutation_log_test_DEPENDENCIES = src/mutation_log.hh
>>>>>>> f10d1b96
mutation_log_test_LDADD = libobjectregistry.la libconfiguration.la

hrtime_test_CXXFLAGS = $(AM_CPPFLAGS) $(AM_CXXFLAGS) ${NO_WERROR}
hrtime_test_SOURCES = tests/module_tests/hrtime_test.cc src/common.h

histo_test_CXXFLAGS = $(AM_CPPFLAGS) $(AM_CXXFLAGS) ${NO_WERROR}
histo_test_SOURCES = tests/module_tests/histo_test.cc src/common.h src/histo.h
histo_test_DEPENDENCIES = src/common.h src/histo.h

chunk_creation_test_CXXFLAGS = $(AM_CPPFLAGS) $(AM_CXXFLAGS) ${NO_WERROR}
chunk_creation_test_SOURCES = tests/module_tests/chunk_creation_test.cc \
                              src/common.h

ringbuffer_test_CXXFLAGS = $(AM_CPPFLAGS) $(AM_CXXFLAGS) ${NO_WERROR}
ringbuffer_test_SOURCES = tests/module_tests/ringbuffer_test.cc src/ringbuffer.h
ringbuffer_test_DEPENDENCIES = src/ringbuffer.h

if BUILD_GETHRTIME
ep_la_SOURCES += src/gethrtime.c
hrtime_test_SOURCES += src/gethrtime.c
dispatcher_test_SOURCES += src/gethrtime.c
vbucket_test_SOURCES += src/gethrtime.c
checkpoint_test_SOURCES += src/gethrtime.c
ep_testsuite_la_SOURCES += src/gethrtime.c
hash_table_test_SOURCES += src/gethrtime.c
mutation_log_test_SOURCES += src/gethrtime.c
endif

if BUILD_BYTEORDER
ep_la_SOURCES += src/byteorder.c
ep_testsuite_la_SOURCES += src/byteorder.c
endif

pythonlibdir=$(libdir)/python
pythonlib_DATA= \
                management/clitool.py \
                management/mc_bin_client.py \
                management/mc_bin_server.py \
                management/memcacheConstants.py \
                management/tap.py \
                management/tap_example.py

pythonlib_SCRIPTS= \
                management/cbadm-tap-registration \
                management/cbepctl \
                management/cbstats \
                management/cbvbucketctl

PYTHON_TOOLS= \
              wrapper/cbadm-tap-registration \
              wrapper/cbepctl \
              wrapper/cbstats \
              wrapper/cbvbucketctl

${PYTHON_TOOLS}: wrapper/wrapper
	cp $< $@

BUILT_SOURCES += ${PYTHON_TOOLS}
CLEANFILES+= ${PYTHON_TOOLS}

TEST_TIMEOUT=60

VALGRIND=valgrind
VALGRIND_OPTIONS=--log-file=valgrind.log --tool=Memcheck --num-callers=50 \
                 --error-limit=yes --track-origins=yes --malloc-fill=55 \
                 --free-fill=aa --dsymutil=yes -q

valgrind_engine_tests: ep.la ep_testsuite.la
	@$(MAKE) \
             ENGINE_TESTAPP_LAUNCHER="$(VALGRIND) $(VALGRIND_OPTIONS)" \
             engine_tests

cpplint:
	python tools/cpplint.py --verbose=0 \
        --filter=-,+legal,+build,-build/namespaces \
        src/*.cc src/*.h src/atomic/*.h \
        src/blackhole-kvstore/*.cc src/blackhole-kvstore/*.h \
        src/couch-kvstore/*.cc src/couch-kvstore/*.h \
        tests/*.cc tests/*.h \
        tests/mock/*.cc tests/mock/*.h \
        tests/module_tests/*.cc tests/module_tests/*.h

engine_tests: ep.la ep_testsuite.la
	$(ENGINE_TESTAPP_LAUNCHER) $(ENGINE_TESTAPP) \
                $(ENGINE_TESTS_EXTRA_OPTIONS) \
                -E .libs/ep.so -t $(TEST_TIMEOUT) \
		-T .libs/ep_testsuite.so \
		-e 'flushall_enabled=true;ht_size=13;ht_locks=7;'

test: all check-TESTS engine_tests cpplint sizes
	./sizes

if HAVE_DTRACE
BUILT_SOURCES += dtrace/probes.h
CLEANFILES += dtrace/probes.h

ep_la_SOURCES += dtrace/probes.d

if DTRACE_NEEDS_OBJECTS
ep_la_LIBADD += ep_la-probes.lo
ep_la_DEPENDENCIES +=  ep_la-probes.lo
ep_testsuite_la_LIBADD += ep_testsuite_la-probes.lo
ep_testsuite_la_DEPENDENCIES += ep_testsuite_la-probes.lo
atomic_ptr_test_LDADD = .libs/atomic_ptr_test-probes.o
atomic_ptr_test_DEPENDENCIES += .libs/atomic_ptr_test-probes.o
atomic_test_LDADD = .libs/atomic_test-probes.o
atomic_test_DEPENDENCIES += .libs/atomic_test-probes.o
checkpoint_test_LDADD += .libs/checkpoint_test-probes.o
checkpoint_test_DEPENDENCIES += .libs/checkpoint_test-probes.o
dispatcher_test_LDADD += .libs/dispatcher_test-probes.o
dispatcher_test_DEPENDENCIES += .libs/dispatcher_test-probes.o
hash_table_test_LDADD += .libs/hash_table_test-probes.o
hash_table_test_DEPENDENCIES += .libs/hash_table_test-probes.o
vbucket_test_LDADD += .libs/vbucket_test-probes.o
vbucket_test_DEPENDENCIES += .libs/vbucket_test-probes.o
mutex_test_LDADD = .libs/mutex_test-probes.o
mutex_test_DEPENDENCIES += .libs/mutex_test-probes.o

CLEANFILES += ep_la-probes.o ep_la-probes.lo                            \
              .libs/cddbconvert-probes.o .libs/cddbconvert-probes.o     \
              .libs/atomic_ptr_test-probes.o                            \
              .libs/checkpoint_test-probes.o                            \
              .libs/mutation_test-probes.o                              \
              .libs/dispatcher_test-probes.o                            \
              .libs/hash_table_test-probes.o                            \
              .libs/vbucket_test-probes.o                               \
              .libs/atomic_test-probes.o                                \
              .libs/mutex_test-probes.o
endif
endif

dtrace/probes.h: dtrace/probes.d
	$(DTRACE) $(DTRACEFLAGS) -h \
                  -s $(top_srcdir)/dtrace/probes.d \
                  -o dtrace/probes.h

EP_ENGINE_OBJS=$(ep_la_OBJECTS:%lo=.libs/%o)
ep_la-probes.lo: $(ep_la_OBJECTS) dtrace/probes.h
	$(DTRACE) $(DTRACEFLAGS) -G \
                  -o .libs/ep_la-probes.o \
                  -s ${srcdir}/dtrace/probes.d \
                  $(EP_ENGINE_OBJS)
	sed -e s,item,probes,g ep_la-item.lo > ep_la-probes.lo

EP_TESTSUITE_OBJS=$(ep_testsuite_la_OBJECTS:%lo=.libs/%o)
ep_testsuite_la-probes.lo: $(ep_testsuite_la_OBJECTS) dtrace/probes.h
	$(DTRACE) $(DTRACEFLAGS) -G \
                  -o .libs/ep_testsuite_la-probes.o \
                  -s ${srcdir}/dtrace/probes.d \
                  $(EP_TESTSUITE_OBJS)
	sed -e s,ep_la-item,ep_testsuite_la-probes,g ep_la-item.lo \
               > ep_testsuite_la-probes.lo

.libs/atomic_ptr_test-probes.o: $(atomic_ptr_test_OBJECTS) dtrace/probes.h
	$(DTRACE) $(DTRACEFLAGS) -G \
                  -o .libs/atomic_ptr_test-probes.o \
                  -s ${srcdir}/dtrace/probes.d \
                  $(atomic_ptr_test_OBJECTS)

.libs/atomic_test-probes.o: $(atomic_test_OBJECTS) dtrace/probes.h
	$(DTRACE) $(DTRACEFLAGS) -G \
                  -o .libs/atomic_test-probes.o \
                  -s ${srcdir}/dtrace/probes.d \
                  $(atomic_test_OBJECTS)

.libs/checkpoint_test-probes.o: $(checkpoint_test_OBJECTS) dtrace/probes.h
	$(DTRACE) $(DTRACEFLAGS) -G \
                  -o .libs/checkpoint_test-probes.o \
                  -s ${srcdir}/dtrace/probes.d \
                  $(checkpoint_test_OBJECTS)

.libs/mutation_test-probes.o: $(mutation_test_OBJECTS) dtrace/probes.h
	$(DTRACE) $(DTRACEFLAGS) -G \
                  -o .libs/mutation_test-probes.o \
                  -s ${srcdir}/dtrace/probes.d \
                  $(mutation_test_OBJECTS)

.libs/dispatcher_test-probes.o: $(dispatcher_test_OBJECTS) dtrace/probes.h
	$(DTRACE) $(DTRACEFLAGS) -G \
                  -o .libs/dispatcher_test-probes.o \
                  -s ${srcdir}/dtrace/probes.d \
                  $(dispatcher_test_OBJECTS)

.libs/hash_table_test-probes.o: $(hash_table_test_OBJECTS) dtrace/probes.h
	$(DTRACE) $(DTRACEFLAGS) -G \
                  -o .libs/hash_table_test-probes.o \
                  -s ${srcdir}/dtrace/probes.d \
                  $(hash_table_test_OBJECTS)

.libs/vbucket_test-probes.o: $(vbucket_test_OBJECTS) dtrace/probes.h
	$(DTRACE) $(DTRACEFLAGS) -G \
                  -o .libs/vbucket_test-probes.o \
                  -s ${srcdir}/dtrace/probes.d \
                  $(vbucket_test_OBJECTS)

.libs/mutex_test-probes.o: $(mutex_test_OBJECTS) dtrace/probes.h
	$(DTRACE) $(DTRACEFLAGS) -G \
                  -o .libs/mutex_test-probes.o \
                  -s ${srcdir}/dtrace/probes.d \
                  $(mutex_test_OBJECTS)

reformat:
	astyle --mode=c \
               --quiet \
               --style=1tbs \
               --indent=spaces=4 \
               --indent-namespaces \
               --indent-col1-comments \
               --max-instatement-indent=78 \
               --pad-oper \
               --pad-header \
               --unpad-paren \
               --add-brackets \
               --align-pointer=name \
               --align-reference=name \
               $(top_srcdir)/couch-kvstore/*.[ch][ch]<|MERGE_RESOLUTION|>--- conflicted
+++ resolved
@@ -55,86 +55,47 @@
                  src/checkpoint.cc \
                  src/checkpoint_remover.h \
                  src/checkpoint_remover.cc \
-<<<<<<< HEAD
                  src/common.h \
-=======
-                 src/common.hh \
                  src/conflict_resolution.cc src/conflict_resolution.h \
->>>>>>> f10d1b96
                  src/config_static.h \
                  src/dispatcher.cc src/dispatcher.h \
                  src/ep.cc src/ep.h \
                  src/ep_engine.cc src/ep_engine.h \
                  src/ep_time.c src/ep_time.h \
-<<<<<<< HEAD
                  src/flusher.cc src/flusher.h \
                  src/histo.h \
                  src/htresizer.cc src/htresizer.h \
+                 src/iomanager/iomanager.cc src/iomanager/iomanager.h \
                  src/item.cc src/item.h \
                  src/item_pager.cc src/item_pager.h \
                  src/kvstore.h \
+                 src/kvshard.cc src/kvshard.h \
                  src/locks.h \
                  src/memory_tracker.cc src/memory_tracker.h \
                  src/mutex.cc src/mutex.h \
                  src/priority.cc src/priority.h \
                  src/queueditem.cc src/queueditem.h \
                  src/ringbuffer.h \
-=======
-                 src/flusher.cc src/flusher.hh \
-                 src/histo.hh \
-                 src/htresizer.cc src/htresizer.hh \
-                 src/iomanager/iomanager.cc src/iomanager/iomanager.h \
-                 src/item.cc src/item.hh \
-                 src/item_pager.cc src/item_pager.hh \
-                 src/kvstore.hh \
-                 src/kvshard.cc src/kvshard.hh \
-                 src/locks.hh \
-                 src/memory_tracker.cc src/memory_tracker.hh \
-                 src/mutex.cc src/mutex.hh \
-                 src/priority.cc src/priority.hh \
-                 src/queueditem.cc src/queueditem.hh \
-                 src/ringbuffer.hh \
                  src/scheduler.cc src/scheduler.h \
->>>>>>> f10d1b96
                  src/sizes.cc \
                  src/stats.h \
                  src/stats-info.h src/stats-info.c \
-<<<<<<< HEAD
-                 src/statsnap.cc src/statsnap.h \
                  src/statwriter.h \
                  src/stored-value.cc src/stored-value.h \
                  src/syncobject.h \
                  src/tapconnection.cc src/tapconnection.h \
                  src/tapconnmap.cc src/tapconnmap.h \
                  src/tapthrottle.cc src/tapthrottle.h \
+                 src/tasks.cc src/tasks.h \
                  src/vbucket.cc src/vbucket.h \
                  src/vbucketmap.cc src/vbucketmap.h \
                  src/warmup.cc src/warmup.h
-=======
-                 src/statwriter.hh \
-                 src/stored-value.cc src/stored-value.hh \
-                 src/syncobject.hh \
-                 src/tapconnection.cc src/tapconnection.hh \
-                 src/tapconnmap.cc src/tapconnmap.hh \
-                 src/tapthrottle.cc src/tapthrottle.hh \
-                 src/tasks.cc src/tasks.h \
-                 src/vbucket.cc src/vbucket.hh \
-                 src/vbucketmap.cc src/vbucketmap.hh \
-                 src/warmup.cc src/warmup.hh
->>>>>>> f10d1b96
 
 libobjectregistry_la_CPPFLAGS = $(AM_CPPFLAGS)
 libobjectregistry_la_SOURCES = src/objectregistry.cc src/objectregistry.h
 
-<<<<<<< HEAD
 libkvstore_la_SOURCES = src/crc32.c src/crc32.h src/kvstore.cc src/kvstore.h  \
-                        src/mutation_log.cc src/mutation_log.h                \
-                        src/mutation_log_compactor.cc                         \
-                        src/mutation_log_compactor.h
-=======
-libkvstore_la_SOURCES = src/crc32.c src/crc32.h src/kvstore.cc src/kvstore.hh \
-                        src/mutation_log.cc src/mutation_log.hh
->>>>>>> f10d1b96
+                        src/mutation_log.cc src/mutation_log.h
 libkvstore_la_CPPFLAGS = $(AM_CPPFLAGS)
 
 libblackhole_kvstore_la_CPPFLAGS = -I$(top_srcdir)/src/blackhole-kvstore \
@@ -340,18 +301,11 @@
                src/atomic.cc src/testlogger.cc src/checkpoint.h 	   \
                src/checkpoint.cc src/byteorder.c src/vbucketmap.cc     \
                src/mutex.cc tests/module_tests/test_memory_tracker.cc  \
-<<<<<<< HEAD
                src/memory_tracker.h  src/item.cc tools/cJSON.c         \
-               src/bgfetcher.h src/dispatcher.h src/dispatcher.cc
+               src/bgfetcher.h src/dispatcher.h src/dispatcher.cc      \
+               src/kvshard.h src/kvshard.cc
 vbucket_test_DEPENDENCIES = src/vbucket.h src/stored-value.cc     \
                             src/stored-value.h src/checkpoint.h  \
-=======
-               src/memory_tracker.hh src/item.cc tools/cJSON.c         \
-               src/bgfetcher.hh src/dispatcher.hh src/dispatcher.cc    \
-               src/kvshard.hh src/kvshard.cc
-vbucket_test_DEPENDENCIES = src/vbucket.hh src/stored-value.cc     \
-                            src/stored-value.hh src/checkpoint.hh  \
->>>>>>> f10d1b96
                             src/checkpoint.cc libobjectregistry.la \
                             libconfiguration.la
 vbucket_test_LDADD = libobjectregistry.la libconfiguration.la
@@ -381,14 +335,9 @@
                             src/mutation_log.cc src/byteorder.c src/crc32.h \
                             src/crc32.c src/vbucketmap.cc src/item.cc       \
                             src/atomic.cc src/mutex.cc src/stored-value.cc  \
-<<<<<<< HEAD
-                            src/ep_time.c src/checkpoint.cc
+                            src/ep_time.c src/checkpoint.cc src/kvshard.h   \
+                            src/kvshard.cc src/kvstore.h
 mutation_log_test_DEPENDENCIES = src/mutation_log.h
-=======
-                            src/ep_time.c src/checkpoint.cc src/kvshard.hh   \
-                            src/kvshard.cc src/kvstore.hh
-mutation_log_test_DEPENDENCIES = src/mutation_log.hh
->>>>>>> f10d1b96
 mutation_log_test_LDADD = libobjectregistry.la libconfiguration.la
 
 hrtime_test_CXXFLAGS = $(AM_CPPFLAGS) $(AM_CXXFLAGS) ${NO_WERROR}
@@ -467,6 +416,7 @@
         src/*.cc src/*.h src/atomic/*.h \
         src/blackhole-kvstore/*.cc src/blackhole-kvstore/*.h \
         src/couch-kvstore/*.cc src/couch-kvstore/*.h \
+        src/iomanager/*.cc src/iomanager/*.h \
         tests/*.cc tests/*.h \
         tests/mock/*.cc tests/mock/*.h \
         tests/module_tests/*.cc tests/module_tests/*.h

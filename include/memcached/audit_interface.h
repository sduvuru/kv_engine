--- conflicted
+++ resolved
@@ -122,7 +122,6 @@
 MEMCACHED_PUBLIC_API
 AUDIT_ERROR_CODE shutdown_auditdaemon(Audit* handle);
 
-<<<<<<< HEAD
 /**
  * method called from the core to collect statistics information from
  * the audit subsystem
@@ -133,19 +132,4 @@
 MEMCACHED_PUBLIC_API
 void process_auditd_stats(Audit* handle,
                           ADD_STAT add_stats,
-                          const void* cookie);
-
-/**
- * Register a callback function to be called every time an audit event
- * is consumed. It is needed by the unit tests to synchronize the audit
- * thread and the test thread.
- *
- * @param listener a function to be called every time an event is consumed
- */
-MEMCACHED_PUBLIC_API
-void audit_set_audit_processed_listener(void (* listener)(void));
-=======
-#endif
-
-#endif /* MEMCACHED_AUDIT_INTERFACE_H */
->>>>>>> 891ff842
+                          const void* cookie);
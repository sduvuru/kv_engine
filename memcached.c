--- conflicted
+++ resolved
@@ -3898,20 +3898,6 @@
         }
     }
 
-<<<<<<< HEAD
-    /* daemonize if requested */
-    /* if we want to ensure our ability to dump core, don't chdir to / */
-    if (daemonize) {
-        int res;
-        res = daemon(maxcore, settings.verbose);
-        if (res == -1) {
-            fprintf(stderr, "failed to daemon() in order to daemonize\n");
-            return 1;
-        }
-    }
-
-=======
->>>>>>> 7f241f91
     /* initialize main thread libevent instance */
     main_base = event_init();
 

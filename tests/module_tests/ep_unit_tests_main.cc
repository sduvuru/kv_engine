--- conflicted
+++ resolved
@@ -58,11 +58,7 @@
         return 1;
     }
 
-<<<<<<< HEAD
-    init_mock_server(false);
     mock_init_alloc_hooks();
-=======
->>>>>>> 880d879b
 
     // Default number of hashtable locks is too large for TSan to
     // track. Use the value in configuration.json (47 at time of
